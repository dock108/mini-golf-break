<!DOCTYPE html>
<html lang="en">
<head>
    <meta charset="UTF-8">
<<<<<<< HEAD
    <meta name="viewport" content="width=device-width, initial-scale=1.0, viewport-fit=cover">
=======
    <meta name="viewport" content="width=device-width, initial-scale=1.0, viewport-fit=cover, user-scalable=no, maximum-scale=1.0">
>>>>>>> da727cb1
    <title>Mini Golf Break - Relaxing 3D Mini Golf Game</title>
    
    <!-- SEO Meta Tags -->
    <meta name="description" content="Play Mini Golf Break, a relaxing 3D mini golf game. Perfect for short breaks and casual gaming with beautiful courses and satisfying gameplay.">
    <meta name="keywords" content="mini golf, 3D game, relaxing game, casual game, browser game">
    
    <!-- Open Graph / Social Media -->
    <meta property="og:title" content="Mini Golf Break - Relaxing 3D Mini Golf Game">
    <meta property="og:description" content="Take a break with this beautiful 3D mini golf game. Perfect for quick gaming sessions.">
    <meta property="og:type" content="website">
    <meta property="og:url" content="https://minigolfbreak.com/">
    <meta property="og:image" content="https://minigolfbreak.com/assets/logo.png">
    
    <!-- Structured Data -->
    <script type="application/ld+json">
    {
      "@context": "https://schema.org",
      "@type": "VideoGame",
      "name": "Mini Golf Break",
      "description": "A relaxing 3D mini golf game playable in your browser. Perfect for short breaks with beautiful courses and satisfying gameplay.",
      "genre": ["Sports", "Casual", "Relaxation"],
      "applicationCategory": "BrowserApplication",
      "operatingSystem": "Any",
      "gamePlatform": "Web Browser",
      "url": "https://minigolfbreak.com/",
      "offers": {
        "@type": "Offer",
        "price": "0",
        "priceCurrency": "USD",
        "availability": "https://schema.org/InStock"
      }
    }
    </script>
</head>
<body>
    <div id="game-container">
        <!-- Menu Screen -->
        <div id="menu-screen">
            <div class="menu-content">
                <div class="logo-container">
                    <img src="/assets/logo.png" alt="Mini Golf Break logo featuring a UFO hovering over a green with golf ball, putter, and red flag in space - a relaxing 3D browser golf game" width="200" height="200">
                </div>
                <div class="menu-instructions">
                    <h2>How to Play</h2>
                    <ul>
                        <li>Click and drag to aim</li>
                        <li>Hold to increase power</li>
                        <li>Release to shoot</li>
                        <li>Get the ball in the hole</li>
                        <li>Try to use as few strokes as possible!</li>
                    </ul>
                </div>
                <button id="play-course">Play Course</button>
            </div>
        </div>
    </div>
    <div id="ui-overlay">
        <div id="power-indicator"></div>
        <div id="ready-indicator">Ready</div>
    </div>
    <!-- Webpack will inject scripts here -->
</body>
</html> <|MERGE_RESOLUTION|>--- conflicted
+++ resolved
@@ -2,11 +2,7 @@
 <html lang="en">
 <head>
     <meta charset="UTF-8">
-<<<<<<< HEAD
-    <meta name="viewport" content="width=device-width, initial-scale=1.0, viewport-fit=cover">
-=======
     <meta name="viewport" content="width=device-width, initial-scale=1.0, viewport-fit=cover, user-scalable=no, maximum-scale=1.0">
->>>>>>> da727cb1
     <title>Mini Golf Break - Relaxing 3D Mini Golf Game</title>
     
     <!-- SEO Meta Tags -->
