body {
    margin: 0;
    overflow: hidden;
    background: #000;
    font-family: Arial, sans-serif;
    /* Prevent iOS bounce and zoom */
    touch-action: none;
    -webkit-touch-callout: none;
    -webkit-user-select: none;
    user-select: none;
}

#game-container {
    width: 100vw;
    height: 100vh;
    /* Removed position: relative to avoid stacking context issues */
    /* Canvas is now attached directly to body instead */
}

/* Menu styles */
#menu-screen {
    position: absolute;
    top: 0;
    left: 0;
    width: 100vw;
    height: 100vh;
    background: rgba(0, 0, 0, 0.8);
    z-index: 20;
    display: flex;
    justify-content: center;
    align-items: center;
}

.menu-content {
    background: rgba(45, 139, 87, 0.9);
    padding: 30px;
    border-radius: 10px;
    color: white;
    width: 80%;
    max-width: 600px;
    text-align: center;
    box-shadow: 0 0 20px rgba(0, 0, 0, 0.5);
}

.menu-content h1 {
    margin-top: 0;
    font-size: 3em;
    text-shadow: 2px 2px 4px rgba(0, 0, 0, 0.5);
}

.menu-instructions {
    text-align: left;
    margin-top: 20px;
    padding: 15px;
    background: rgba(0, 0, 0, 0.2);
    border-radius: 8px;
}

.menu-instructions ul {
    padding-left: 20px;
}

.menu-instructions li {
    margin-bottom: 5px;
}

/* Menu buttons styles */
#start-practice, #play-course {
    background: #ffcc00;
    color: #000;
    border: none;
    padding: 12px 30px;
    font-size: 1.2em;
    border-radius: 5px;
    cursor: pointer;
    margin: 10px 0;
    transition: background 0.3s, transform 0.2s;
    display: block;
    width: 80%;
    max-width: 250px;
    margin-left: auto;
    margin-right: auto;
}

#start-practice:hover, #play-course:hover {
    background: #ffd700;
    transform: scale(1.05);
}

/* Play course button specific styling */
#play-course {
    background: #4CAF50; /* Green color for distinction */
    color: white;
}

#play-course:hover {
    background: #45a049;
    transform: scale(1.05);
}

/* Feedback button styling */
#feedback-button {
    background: #3498db; /* Blue color for feedback */
    color: white;
    border: none;
    padding: 10px 25px;
    font-size: 1em;
    border-radius: 5px;
    cursor: pointer;
    margin-top: 15px;
    transition: background 0.3s, transform 0.2s;
    display: block;
    width: 80%;
    max-width: 250px;
    margin-left: auto;
    margin-right: auto;
}

#feedback-button:hover {
    background: #2980b9;
    transform: scale(1.05);
}

#ui-overlay {
    position: absolute;
    top: 0;
    left: 0;
    width: 100vw;
    height: 100vh;
    pointer-events: none; /* Allow clicks to pass through to canvas */
    z-index: 1000; /* Above canvas (z-index: 100) */
    font-family: Arial, sans-serif;
}

/* Specific classes for UI element interaction behavior */
.interactive-ui {
    pointer-events: auto !important; /* Interactive elements like buttons, controls */
}

.display-ui {
    pointer-events: none !important; /* Display elements like scores, messages */
}

.debug-ui {
    pointer-events: none !important; /* Debug overlays should not block touches */
}

/* TEMPORARY: Visual debugging for pointer-events classes */
.interactive-ui {
    outline: 2px solid lime !important; /* Green outline for interactive elements */
}

.display-ui {
    outline: 2px solid orange !important; /* Orange outline for display elements */
}

.debug-ui {
    outline: 2px solid red !important; /* Red outline for debug elements */
}

#power-indicator {
    --power-width: 0%;
    position: absolute;
    bottom: 40px;
    left: 50%;
    transform: translateX(-50%);
    width: 200px;
    height: 10px;
    background: rgba(0, 0, 0, 0.5);
    border-radius: 5px;
    overflow: hidden;
    display: none;
}

#power-indicator::before {
    content: "";
    position: absolute;
    top: 0;
    left: 0;
    height: 100%;
    width: var(--power-width);
    background: linear-gradient(90deg, green, yellow, red);
    transition: width 0.05s ease;
}

/* Ready indicator */
#ready-indicator {
    position: absolute;
    bottom: 100px;
    left: 50%;
    transform: translateX(-50%);
    background-color: rgba(0, 0, 0, 0.6);
    color: #4CAF50;
    padding: 6px 12px;
    border-radius: 4px;
    font-weight: bold;
    opacity: 0;
    transition: opacity 0.3s;
    z-index: 100;
}

#ready-indicator.visible {
    opacity: 1;
}

/* Add new styles for the Scorecard Overlay */
.scorecard-overlay {
    position: fixed; /* Use fixed to overlay the whole screen */
    top: 0;
    left: 0;
    width: 100%;
    height: 100%;
    background-color: rgba(0, 0, 0, 0.7); /* Semi-transparent dark background */
    display: flex;
    align-items: center;
    justify-content: center;
    opacity: 0;
    visibility: hidden;
    pointer-events: none; /* Initially not interactive */
    transition: opacity 0.3s ease, visibility 0s linear 0.3s;
    z-index: 1000; /* Ensure it's on top */
}

.scorecard-overlay.visible {
    opacity: 1;
    visibility: visible;
    pointer-events: auto; /* Allow interaction when visible */
    transition: opacity 0.3s ease;
}

.scorecard-content {
    background-color: #282c34; /* Dark background for the content box */
    color: #ffffff; /* White text */
    padding: 30px;
    border-radius: 8px;
    text-align: center;
    min-width: 300px;
    box-shadow: 0 4px 15px rgba(0, 0, 0, 0.4);
}

.scorecard-title {
    margin-top: 0;
    margin-bottom: 20px;
    font-size: 1.8em;
    color: #61dafb; /* Light blue accent */
}

.scorecard-table {
    width: 100%;
    margin-bottom: 25px;
    border-collapse: collapse;
}

.scorecard-table td {
    padding: 8px 12px;
    border-bottom: 1px solid #444;
}

.scorecard-table tr:last-child td {
    border-bottom: none;
}

.scorecard-table td:first-child {
    text-align: left;
    font-weight: bold;
}

.scorecard-table td:last-child {
    text-align: right;
    font-size: 1.1em;
}

.scorecard-button {
    background-color: #61dafb; /* Light blue button */
    color: #282c34; /* Dark text */
    border: none;
    padding: 10px 20px;
    border-radius: 5px;
    cursor: pointer;
    font-size: 1em;
    font-weight: bold;
    transition: background-color 0.2s ease, transform 0.1s ease;
}

.scorecard-button:hover {
    background-color: #7ad7f7;
    transform: translateY(-1px);
}

.scorecard-button:active {
    transform: translateY(0px);
}

/* Top-right score container */
.top-right-container {
    position: absolute;
<<<<<<< HEAD
    top: calc(20px + env(safe-area-inset-top));
    right: calc(20px + env(safe-area-inset-right));
=======
    top: calc(env(safe-area-inset-top, 0px) + 20px);
    right: calc(env(safe-area-inset-right, 0px) + 20px);
>>>>>>> da727cb1
    display: flex;
    flex-direction: column;
    align-items: flex-end;
    z-index: 10;
}

/* Info boxes for hole info, strokes, score */
.info-box {
    background-color: rgba(0, 0, 0, 0.7);
    color: white;
    padding: 6px 12px;
    margin-bottom: 3px;
    border-radius: 5px;
    font-weight: bold;
    min-width: 120px;
    text-align: right;
    font-size: 14px;
}

/* Remove margin from last info box */
.info-box:last-child {
    margin-bottom: 0;
}

/* Mobile-specific adjustments */
@media (max-width: 768px) {
    .top-right-container {
        top: calc(10px + env(safe-area-inset-top));
        right: calc(10px + env(safe-area-inset-right));
    }
    
    .info-box {
        padding: 5px 10px;
        min-width: 100px;
        font-size: 13px;
    }
}

.logo-container {
    text-align: center;
    margin-bottom: 20px;
}

.logo-container img {
    max-width: 200px;
    height: auto;
    border-radius: 10px;
    box-shadow: 0 4px 8px rgba(0, 0, 0, 0.3);
    transition: transform 0.3s ease;
}

.logo-container img:hover {
    transform: scale(1.05);
} <|MERGE_RESOLUTION|>--- conflicted
+++ resolved
@@ -294,13 +294,8 @@
 /* Top-right score container */
 .top-right-container {
     position: absolute;
-<<<<<<< HEAD
-    top: calc(20px + env(safe-area-inset-top));
-    right: calc(20px + env(safe-area-inset-right));
-=======
     top: calc(env(safe-area-inset-top, 0px) + 20px);
     right: calc(env(safe-area-inset-right, 0px) + 20px);
->>>>>>> da727cb1
     display: flex;
     flex-direction: column;
     align-items: flex-end;
