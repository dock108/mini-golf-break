--- conflicted
+++ resolved
@@ -2,15 +2,12 @@
   - Capacitor (7.4.2):
     - CapacitorCordova
   - CapacitorCordova (7.4.2)
-<<<<<<< HEAD
-=======
   - CapacitorDevice (7.0.1):
     - Capacitor
   - CapacitorHaptics (7.0.1):
     - Capacitor
   - CapacitorSplashScreen (7.0.1):
     - Capacitor
->>>>>>> da727cb1
 
 DEPENDENCIES:
   - "Capacitor (from `../../node_modules/@capacitor/ios`)"
@@ -34,12 +31,9 @@
 SPEC CHECKSUMS:
   Capacitor: 9d9e481b79ffaeacaf7a85d6a11adec32bd33b59
   CapacitorCordova: 5e58d04631bc5094894ac106e2bf1da18a9e6151
-<<<<<<< HEAD
-=======
   CapacitorDevice: c6f6d587dd310527f8a48bf09c4e7b4a4cf14329
   CapacitorHaptics: 1f1e17041f435d8ead9ff2a34edd592c6aa6a8d6
   CapacitorSplashScreen: 1d67815a422a9b61539c94f283c08ed56667c0fc
->>>>>>> da727cb1
 
 PODFILE CHECKSUM: 701c52a90d54722a62e6dcd32db2e4a819b51469
 
